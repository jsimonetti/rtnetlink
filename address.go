--- conflicted
+++ resolved
@@ -94,11 +94,7 @@
 // New creates a new address using the AddressMessage information.
 func (a *AddressService) New(req *AddressMessage) error {
 	flags := netlink.Request | netlink.Create | netlink.Acknowledge | netlink.Excl
-<<<<<<< HEAD
-	_, err := a.c.Execute(req, RTM_NEWADDR, flags)
-=======
 	_, err := a.c.Execute(req, unix.RTM_NEWADDR, flags)
->>>>>>> b1becb8d
 	if err != nil {
 		return err
 	}
@@ -226,15 +222,11 @@
 			Data: a.Address,
 		},
 		{
-<<<<<<< HEAD
-			Type: ifaBroadcast,
-=======
 			Type: unix.IFA_LOCAL,
 			Data: a.Local,
 		},
 		{
 			Type: unix.IFA_BROADCAST,
->>>>>>> b1becb8d
 			Data: a.Broadcast,
 		},
 		{
